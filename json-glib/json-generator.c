--- conflicted
+++ resolved
@@ -60,12 +60,7 @@
   PROP_LAST
 };
 
-<<<<<<< HEAD
-static void   dump_value  (JsonGenerator *generator,
-                           GString       *buffer,
-=======
 static void   dump_value  (GString       *buffer,
->>>>>>> aeec5a31
                            gint           level,
                            JsonNode      *node);
 static void   dump_array  (JsonGenerator *generator,
@@ -319,11 +314,7 @@
       break;
 
     case JSON_NODE_VALUE:
-<<<<<<< HEAD
-      dump_value (generator, buffer, level, node);
-=======
       dump_value (buffer, level, node);
->>>>>>> aeec5a31
       break;
 
     case JSON_NODE_ARRAY:
@@ -339,16 +330,9 @@
 }
 
 static void
-<<<<<<< HEAD
-dump_value (JsonGenerator *generator,
-            GString       *buffer,
-            gint           level,
-            JsonNode      *node)
-=======
 dump_value (GString  *buffer,
             gint      level,
             JsonNode *node)
->>>>>>> aeec5a31
 {
   const JsonValue *value;
 
@@ -442,11 +426,7 @@
              JsonObject    *object)
 {
   JsonGeneratorPrivate *priv = generator->priv;
-<<<<<<< HEAD
-  GList *l;
-=======
   GList *members, *l;
->>>>>>> aeec5a31
   gboolean pretty = priv->pretty;
   guint indent = priv->indent;
   guint i;
@@ -456,7 +436,9 @@
   if (pretty)
     g_string_append_c (buffer, '\n');
 
-  for (l = object->members_ordered.head; l != NULL; l = l->next)
+  members = json_object_get_members (object);
+
+  for (l = members; l != NULL; l = l->next)
     {
       const gchar *member_name = l->data;
       JsonNode *cur = json_object_get_member (object, member_name);
@@ -469,6 +451,8 @@
       if (pretty)
         g_string_append_c (buffer, '\n');
     }
+
+  g_list_free (members);
 
   if (pretty)
     {
@@ -495,41 +479,6 @@
 }
 
 /**
- * json_generator_to_string: (skip)
- * @generator: a #JsonGenerator
- * @string: (allow-none): a #GString, or %NULL
- *
- * Generates a JSON data stream from @generator
- * and appends it to @string.
- *
- * If @string is %NULL then a new empty #GString
- * is allocated and used.
- *
- * Return value: a #GString holding a JSON data stream.
- *   Use g_string_free() to free the allocated resources.
- *
- * Since: 1.4
- */
-GString *
-json_generator_to_string (JsonGenerator *generator,
-                          GString       *string)
-{
-  JsonNode *root;
-
-  g_return_val_if_fail (JSON_IS_GENERATOR (generator), NULL);
-
-  if (string == NULL)
-    string = g_string_new ("");
-
-  root = generator->priv->root;
-  if (!root)
-    return string;
-
-  dump_node (generator, string, 0, NULL, root);
-  return string;
-}
-
-/**
  * json_generator_to_data:
  * @generator: a #JsonGenerator
  * @length: (out): return location for the length of the returned
@@ -545,18 +494,11 @@
 json_generator_to_data (JsonGenerator *generator,
                         gsize         *length)
 {
-<<<<<<< HEAD
-=======
   JsonNode *root;
->>>>>>> aeec5a31
   GString *string;
 
   g_return_val_if_fail (JSON_IS_GENERATOR (generator), NULL);
 
-<<<<<<< HEAD
-  string = g_string_new ("");
-  json_generator_to_string (generator, string);
-=======
   root = generator->priv->root;
   if (!root)
     {
@@ -568,7 +510,6 @@
 
   string = g_string_new ("");
   dump_node (generator, string, 0, NULL, root);
->>>>>>> aeec5a31
 
   if (length)
     *length = string->len;
