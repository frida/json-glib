/* json-parser.c - JSON streams parser
 * 
 * This file is part of JSON-GLib
 *
 * Copyright © 2007, 2008, 2009 OpenedHand Ltd
 * Copyright © 2009, 2010 Intel Corp.
 * Copyright © 2015 Collabora Ltd.
 *
 * This library is free software; you can redistribute it and/or
 * modify it under the terms of the GNU Lesser General Public
 * License as published by the Free Software Foundation; either
 * version 2.1 of the License, or (at your option) any later version.
 *
 * This library is distributed in the hope that it will be useful,
 * but WITHOUT ANY WARRANTY; without even the implied warranty of
 * MERCHANTABILITY or FITNESS FOR A PARTICULAR PURPOSE.  See the GNU
 * Lesser General Public License for more details.
 *
 * You should have received a copy of the GNU Lesser General Public
 * License along with this library. If not, see <http://www.gnu.org/licenses/>.
 *
 * Author:
 *   Emmanuele Bassi  <ebassi@linux.intel.com>
 *   Philip Withnall  <philip.withnall@collabora.co.uk>
 */

/**
 * SECTION:json-parser
 * @short_description: Parse JSON data streams
 *
 * #JsonParser provides an object for parsing a JSON data stream, either
 * inside a file or inside a static buffer.
 */

#include "config.h"

#include <string.h>

#include <glib/gi18n-lib.h>

#include "json-types-private.h"

#include "json-debug.h"
#include "json-parser.h"
#include "json-scanner.h"

struct _JsonParserPrivate
{
  JsonNode *root;
  JsonNode *current_node;

  JsonScanner *scanner;

  JsonParserError error_code;
  GError *last_error;

  gchar *variable_name;
  gchar *filename;

  guint has_assignment : 1;
  guint is_filename    : 1;
  guint is_immutable   : 1;
};

static const gchar symbol_names[] =
  "true\0"
  "false\0"
  "null\0"
  "var\0";

static const struct
{
  guint name_offset;
  guint token;
} symbols[] = {
  {  0, JSON_TOKEN_TRUE  },
  {  5, JSON_TOKEN_FALSE },
  { 11, JSON_TOKEN_NULL  },
  { 16, JSON_TOKEN_VAR   }
};

static const guint n_symbols = G_N_ELEMENTS (symbols);

enum
{
  PARSE_START,
  OBJECT_START,
  OBJECT_MEMBER,
  OBJECT_END,
  ARRAY_START,
  ARRAY_ELEMENT,
  ARRAY_END,
  PARSE_END,
  ERROR,

  LAST_SIGNAL
};

static guint parser_signals[LAST_SIGNAL] = { 0, };

enum
{
  PROP_IMMUTABLE = 1,
  PROP_LAST
};

static GParamSpec *parser_props[PROP_LAST] = { NULL, };

G_DEFINE_QUARK (json-parser-error-quark, json_parser_error)

G_DEFINE_TYPE_WITH_PRIVATE (JsonParser, json_parser, G_TYPE_OBJECT)

static guint json_parse_array  (JsonParser   *parser,
                                JsonScanner  *scanner,
                                JsonNode    **node);
static guint json_parse_object (JsonParser   *parser,
                                JsonScanner  *scanner,
                                JsonNode    **node);

static inline void
json_parser_clear (JsonParser *parser)
{
  JsonParserPrivate *priv = parser->priv;

  g_free (priv->variable_name);
  priv->variable_name = NULL;

  if (priv->last_error)
    {
      g_error_free (priv->last_error);
      priv->last_error = NULL;
    }

  if (priv->root)
    {
      json_node_unref (priv->root);
      priv->root = NULL;
    }
}

static void
json_parser_dispose (GObject *gobject)
{
  json_parser_clear (JSON_PARSER (gobject));

  G_OBJECT_CLASS (json_parser_parent_class)->dispose (gobject);
}

static void
json_parser_finalize (GObject *gobject)
{
  JsonParserPrivate *priv = JSON_PARSER (gobject)->priv;

  g_free (priv->variable_name);
  g_free (priv->filename);

  G_OBJECT_CLASS (json_parser_parent_class)->finalize (gobject);
}

static void
json_parser_set_property (GObject      *gobject,
                          guint         prop_id,
                          const GValue *value,
                          GParamSpec   *pspec)
{
  JsonParserPrivate *priv = JSON_PARSER (gobject)->priv;

  switch (prop_id)
    {
    case PROP_IMMUTABLE:
      /* Construct-only. */
      priv->is_immutable = g_value_get_boolean (value);
      break;
    default:
      G_OBJECT_WARN_INVALID_PROPERTY_ID (gobject, prop_id, pspec);
      break;
    }
}

static void
json_parser_get_property (GObject    *gobject,
                          guint       prop_id,
                          GValue     *value,
                          GParamSpec *pspec)
{
  JsonParserPrivate *priv = JSON_PARSER (gobject)->priv;

  switch (prop_id)
    {
    case PROP_IMMUTABLE:
      g_value_set_boolean (value, priv->is_immutable);
      break;
    default:
      G_OBJECT_WARN_INVALID_PROPERTY_ID (gobject, prop_id, pspec);
      break;
    }
}

static void
json_parser_class_init (JsonParserClass *klass)
{
  GObjectClass *gobject_class = G_OBJECT_CLASS (klass);

  gobject_class->set_property = json_parser_set_property;
  gobject_class->get_property = json_parser_get_property;
  gobject_class->dispose = json_parser_dispose;
  gobject_class->finalize = json_parser_finalize;

  /**
   * JsonParser:immutable:
   *
   * Whether the #JsonNode tree built by the #JsonParser should be immutable
   * when created. Making the output immutable on creation avoids the expense
   * of traversing it to make it immutable later.
   *
   * Since: 1.2
   */
  parser_props[PROP_IMMUTABLE] =
    g_param_spec_boolean ("immutable",
                          "Immutable Output",
                          "Whether the parser output is immutable.",
                          FALSE,
                          G_PARAM_CONSTRUCT_ONLY | G_PARAM_READWRITE);

  g_object_class_install_properties (gobject_class, PROP_LAST, parser_props);

  /**
   * JsonParser::parse-start:
   * @parser: the #JsonParser that received the signal
   * 
   * The ::parse-start signal is emitted when the parser began parsing
   * a JSON data stream.
   */
  parser_signals[PARSE_START] =
    g_signal_new ("parse-start",
                  G_OBJECT_CLASS_TYPE (gobject_class),
                  G_SIGNAL_RUN_LAST,
                  G_STRUCT_OFFSET (JsonParserClass, parse_start),
                  NULL, NULL,
                  NULL,
                  G_TYPE_NONE, 0);
  /**
   * JsonParser::parse-end:
   * @parser: the #JsonParser that received the signal
   *
   * The ::parse-end signal is emitted when the parser successfully
   * finished parsing a JSON data stream
   */
  parser_signals[PARSE_END] =
    g_signal_new ("parse-end",
                  G_OBJECT_CLASS_TYPE (gobject_class),
                  G_SIGNAL_RUN_LAST,
                  G_STRUCT_OFFSET (JsonParserClass, parse_end),
                  NULL, NULL, NULL,
                  G_TYPE_NONE, 0);
  /**
   * JsonParser::object-start:
   * @parser: the #JsonParser that received the signal
   *
   * The ::object-start signal is emitted each time the #JsonParser
   * starts parsing a #JsonObject.
   */
  parser_signals[OBJECT_START] =
    g_signal_new ("object-start",
                  G_OBJECT_CLASS_TYPE (gobject_class),
                  G_SIGNAL_RUN_LAST,
                  G_STRUCT_OFFSET (JsonParserClass, object_start),
                  NULL, NULL, NULL,
                  G_TYPE_NONE, 0);
  /**
   * JsonParser::object-member:
   * @parser: the #JsonParser that received the signal
   * @object: a #JsonObject
   * @member_name: the name of the newly parsed member
   *
   * The ::object-member signal is emitted each time the #JsonParser
   * has successfully parsed a single member of a #JsonObject. The
   * object and member are passed to the signal handlers.
   */
  parser_signals[OBJECT_MEMBER] =
    g_signal_new ("object-member",
                  G_OBJECT_CLASS_TYPE (gobject_class),
                  G_SIGNAL_RUN_LAST,
                  G_STRUCT_OFFSET (JsonParserClass, object_member),
                  NULL, NULL, NULL,
                  G_TYPE_NONE, 2,
                  JSON_TYPE_OBJECT,
                  G_TYPE_STRING);
  /**
   * JsonParser::object-end:
   * @parser: the #JsonParser that received the signal
   * @object: the parsed #JsonObject
   *
   * The ::object-end signal is emitted each time the #JsonParser
   * has successfully parsed an entire #JsonObject.
   */
  parser_signals[OBJECT_END] =
    g_signal_new ("object-end",
                  G_OBJECT_CLASS_TYPE (gobject_class),
                  G_SIGNAL_RUN_LAST,
                  G_STRUCT_OFFSET (JsonParserClass, object_end),
                  NULL, NULL, NULL,
                  G_TYPE_NONE, 1,
                  JSON_TYPE_OBJECT);
  /**
   * JsonParser::array-start:
   * @parser: the #JsonParser that received the signal
   *
   * The ::array-start signal is emitted each time the #JsonParser
   * starts parsing a #JsonArray
   */
  parser_signals[ARRAY_START] =
    g_signal_new ("array-start",
                  G_OBJECT_CLASS_TYPE (gobject_class),
                  G_SIGNAL_RUN_LAST,
                  G_STRUCT_OFFSET (JsonParserClass, array_start),
                  NULL, NULL, NULL,
                  G_TYPE_NONE, 0);
  /**
   * JsonParser::array-element:
   * @parser: the #JsonParser that received the signal
   * @array: a #JsonArray
   * @index_: the index of the newly parsed element
   *
   * The ::array-element signal is emitted each time the #JsonParser
   * has successfully parsed a single element of a #JsonArray. The
   * array and element index are passed to the signal handlers.
   */
  parser_signals[ARRAY_ELEMENT] =
    g_signal_new ("array-element",
                  G_OBJECT_CLASS_TYPE (gobject_class),
                  G_SIGNAL_RUN_LAST,
                  G_STRUCT_OFFSET (JsonParserClass, array_element),
                  NULL, NULL, NULL,
                  G_TYPE_NONE, 2,
                  JSON_TYPE_ARRAY,
                  G_TYPE_INT);
  /**
   * JsonParser::array-end:
   * @parser: the #JsonParser that received the signal
   * @array: the parsed #JsonArray
   *
   * The ::array-end signal is emitted each time the #JsonParser
   * has successfully parsed an entire #JsonArray
   */
  parser_signals[ARRAY_END] =
    g_signal_new ("array-end",
                  G_OBJECT_CLASS_TYPE (gobject_class),
                  G_SIGNAL_RUN_LAST,
                  G_STRUCT_OFFSET (JsonParserClass, array_end),
                  NULL, NULL, NULL,
                  G_TYPE_NONE, 1,
                  JSON_TYPE_ARRAY);
  /**
   * JsonParser::error:
   * @parser: the parser instance that received the signal
   * @error: a pointer to the #GError
   *
   * The ::error signal is emitted each time a #JsonParser encounters
   * an error in a JSON stream.
   */
  parser_signals[ERROR] =
    g_signal_new ("error",
                  G_OBJECT_CLASS_TYPE (gobject_class),
                  G_SIGNAL_RUN_LAST,
                  G_STRUCT_OFFSET (JsonParserClass, error),
                  NULL, NULL, NULL,
                  G_TYPE_NONE, 1,
                  G_TYPE_POINTER);
}

static void
json_parser_init (JsonParser *parser)
{
  JsonParserPrivate *priv = json_parser_get_instance_private (parser);

  parser->priv = priv;

  priv->root = NULL;
  priv->current_node = NULL;

  priv->error_code = JSON_PARSER_ERROR_PARSE;
  priv->last_error = NULL;

  priv->has_assignment = FALSE;
  priv->variable_name = NULL;

  priv->is_filename = FALSE;
  priv->filename = FALSE;
}

static guint
json_parse_value (JsonParser   *parser,
                  JsonScanner  *scanner,
                  guint         token,
                  JsonNode    **node)
{
  JsonParserPrivate *priv = parser->priv;
  JsonNode *current_node = priv->current_node;
  gboolean is_negative = FALSE;

  if (token == '-')
    {
      guint next_token = json_scanner_peek_next_token (scanner);

      if (next_token == G_TOKEN_INT ||
          next_token == G_TOKEN_FLOAT)
        {
           is_negative = TRUE;
           token = json_scanner_get_next_token (scanner);
        }
      else
        return G_TOKEN_INT;
    }

  switch (token)
    {
    case G_TOKEN_INT:
      JSON_NOTE (PARSER, "abs(node): %" G_GINT64_FORMAT " (sign: %s)",
                 scanner->value.v_int64,
                 is_negative ? "negative" : "positive");
      *node = json_node_init_int (json_node_alloc (),
                                  is_negative ? scanner->value.v_int64 * -1
                                              : scanner->value.v_int64);
      break;

    case G_TOKEN_FLOAT:
      JSON_NOTE (PARSER, "abs(node): %.6f (sign: %s)",
                 scanner->value.v_float,
                 is_negative ? "negative" : "positive");
      *node = json_node_init_double (json_node_alloc (),
                                     is_negative ? scanner->value.v_float * -1.0
                                                 : scanner->value.v_float);
      break;

    case G_TOKEN_STRING:
      JSON_NOTE (PARSER, "node: '%s'",
                 scanner->value.v_string);
      *node = json_node_init_string (json_node_alloc (), scanner->value.v_string);
      break;

    case JSON_TOKEN_TRUE:
    case JSON_TOKEN_FALSE:
      JSON_NOTE (PARSER, "node: '%s'",
                 JSON_TOKEN_TRUE ? "<true>" : "<false>");
      *node = json_node_init_boolean (json_node_alloc (), token == JSON_TOKEN_TRUE ? TRUE : FALSE);
      break;

    case JSON_TOKEN_NULL:
      JSON_NOTE (PARSER, "node: <null>");
      *node = json_node_init_null (json_node_alloc ());
      break;

    case G_TOKEN_IDENTIFIER:
      JSON_NOTE (PARSER, "node: identifier '%s'", scanner->value.v_identifier);
      priv->error_code = JSON_PARSER_ERROR_INVALID_BAREWORD;
      *node = NULL;
      return G_TOKEN_SYMBOL;

    default:
      {
        JsonNodeType cur_type;

        *node = NULL;

        JSON_NOTE (PARSER, "node: invalid token");

        cur_type = json_node_get_node_type (current_node);
        if (cur_type == JSON_NODE_ARRAY)
          {
            priv->error_code = JSON_PARSER_ERROR_PARSE;
            return G_TOKEN_RIGHT_BRACE;
          }
        else if (cur_type == JSON_NODE_OBJECT)
          {
            priv->error_code = JSON_PARSER_ERROR_PARSE;
            return G_TOKEN_RIGHT_CURLY;
          }
        else
          {
            priv->error_code = JSON_PARSER_ERROR_INVALID_BAREWORD;
            return G_TOKEN_SYMBOL;
          }
      }
      break;
    }

  if (priv->is_immutable && *node != NULL)
    json_node_seal (*node);

  return G_TOKEN_NONE;
}

static guint
json_parse_array (JsonParser   *parser,
                  JsonScanner  *scanner,
                  JsonNode    **node)
{
  JsonParserPrivate *priv = parser->priv;
  JsonNode *old_current;
  JsonArray *array;
  guint token;
  gint idx;

  old_current = priv->current_node;
  priv->current_node = json_node_init_array (json_node_alloc (), NULL);

  array = json_array_new ();

  token = json_scanner_get_next_token (scanner);
  g_assert (token == G_TOKEN_LEFT_BRACE);

  g_signal_emit (parser, parser_signals[ARRAY_START], 0);

  idx = 0;
  while (token != G_TOKEN_RIGHT_BRACE)
    {
      guint next_token = json_scanner_peek_next_token (scanner);
      JsonNode *element = NULL;

      /* parse the element */
      switch (next_token)
        {
        case G_TOKEN_LEFT_BRACE:
          JSON_NOTE (PARSER, "Nested array at index %d", idx);
          token = json_parse_array (parser, scanner, &element);
          break;

        case G_TOKEN_LEFT_CURLY:
          JSON_NOTE (PARSER, "Nested object at index %d", idx);
          token = json_parse_object (parser, scanner, &element);
          break;

        case G_TOKEN_RIGHT_BRACE:
          goto array_done;

        default:
          token = json_scanner_get_next_token (scanner);
          token = json_parse_value (parser, scanner, token, &element);
          break;
        }

      if (token != G_TOKEN_NONE || element == NULL)
        {
          /* the json_parse_* functions will have set the error code */
          json_array_unref (array);
          json_node_unref (priv->current_node);
          priv->current_node = old_current;

          return token;
        }

      next_token = json_scanner_peek_next_token (scanner);

      /* look for missing commas */
      if (next_token != G_TOKEN_COMMA && next_token != G_TOKEN_RIGHT_BRACE)
        {
          priv->error_code = JSON_PARSER_ERROR_MISSING_COMMA;

          json_array_unref (array);
          json_node_free (priv->current_node);
          json_node_free (element);
          priv->current_node = old_current;

          return G_TOKEN_COMMA;
        }

      /* look for trailing commas */
      if (next_token == G_TOKEN_COMMA)
        {
          token = json_scanner_get_next_token (scanner);
          next_token = json_scanner_peek_next_token (scanner);

          if (next_token == G_TOKEN_RIGHT_BRACE)
            {
              priv->error_code = JSON_PARSER_ERROR_TRAILING_COMMA;

              json_array_unref (array);
              json_node_unref (priv->current_node);
              json_node_unref (element);
              priv->current_node = old_current;

              return G_TOKEN_RIGHT_BRACE;
            }
        }

      JSON_NOTE (PARSER, "Array element %d completed", idx);
      json_node_set_parent (element, priv->current_node);
      if (priv->is_immutable)
        json_node_seal (element);
      json_array_add_element (array, element);

      g_signal_emit (parser, parser_signals[ARRAY_ELEMENT], 0,
                     array,
                     idx);

      idx += 1;
      token = next_token;
    }

array_done:
  json_scanner_get_next_token (scanner);

  if (priv->is_immutable)
    json_array_seal (array);

  json_node_take_array (priv->current_node, array);
  if (priv->is_immutable)
    json_node_seal (priv->current_node);
  json_node_set_parent (priv->current_node, old_current);

  g_signal_emit (parser, parser_signals[ARRAY_END], 0, array);

  if (node != NULL && *node == NULL)
    *node = priv->current_node;

  priv->current_node = old_current;

  return G_TOKEN_NONE;
}

static guint
json_parse_object (JsonParser   *parser,
                   JsonScanner  *scanner,
                   JsonNode    **node)
{
  JsonParserPrivate *priv = parser->priv;
  JsonObject *object;
  JsonNode *old_current;
  guint token;

  old_current = priv->current_node;
  priv->current_node = json_node_init_object (json_node_alloc (), NULL);

  object = json_object_new ();

  token = json_scanner_get_next_token (scanner);
  g_assert (token == G_TOKEN_LEFT_CURLY);

  g_signal_emit (parser, parser_signals[OBJECT_START], 0);

  while (token != G_TOKEN_RIGHT_CURLY)
    {
      guint next_token = json_scanner_peek_next_token (scanner);
      JsonNode *member = NULL;
      gchar *name;

      /* we need to abort here because empty objects do not
       * have member names
       */
      if (next_token == G_TOKEN_RIGHT_CURLY)
        break;

      /* parse the member's name */
      if (next_token != G_TOKEN_STRING)
        {
          JSON_NOTE (PARSER, "Missing object member name");

          priv->error_code = JSON_PARSER_ERROR_INVALID_BAREWORD;

          json_object_unref (object);
          json_node_unref (priv->current_node);
          priv->current_node = old_current;

          return G_TOKEN_STRING;
        }

      /* member name */
      token = json_scanner_get_next_token (scanner);
      name = g_strdup (scanner->value.v_string);
      if (name == NULL)
        {
          JSON_NOTE (PARSER, "Empty object member name");

          priv->error_code = JSON_PARSER_ERROR_EMPTY_MEMBER_NAME;

          json_object_unref (object);
          json_node_unref (priv->current_node);
          priv->current_node = old_current;

          return G_TOKEN_STRING;
        }

      JSON_NOTE (PARSER, "Object member '%s'", name);

      /* a colon separates names from values */
      next_token = json_scanner_peek_next_token (scanner);
      if (next_token != ':')
        {
          JSON_NOTE (PARSER, "Missing object member name separator");

          priv->error_code = JSON_PARSER_ERROR_MISSING_COLON;

          g_free (name);
          json_object_unref (object);
          json_node_unref (priv->current_node);
          priv->current_node = old_current;

          return ':';
        }

      /* we swallow the ':' */
      token = json_scanner_get_next_token (scanner);
      g_assert (token == ':');
      next_token = json_scanner_peek_next_token (scanner);

      /* parse the member's value */
      switch (next_token)
        {
        case G_TOKEN_LEFT_BRACE:
          JSON_NOTE (PARSER, "Nested array at member %s", name);
          token = json_parse_array (parser, scanner, &member);
          break;

        case G_TOKEN_LEFT_CURLY:
          JSON_NOTE (PARSER, "Nested object at member %s", name);
          token = json_parse_object (parser, scanner, &member);
          break;

        default:
          /* once a member name is defined we need a value */
          token = json_scanner_get_next_token (scanner);
          token = json_parse_value (parser, scanner, token, &member);
          break;
        }

      if (token != G_TOKEN_NONE || member == NULL)
        {
          /* the json_parse_* functions will have set the error code */
          g_free (name);
          json_object_unref (object);
          json_node_unref (priv->current_node);
          priv->current_node = old_current;

          return token;
        }

      next_token = json_scanner_peek_next_token (scanner);
      if (next_token == G_TOKEN_COMMA)
        {
          token = json_scanner_get_next_token (scanner);
          next_token = json_scanner_peek_next_token (scanner);

          /* look for trailing commas */
          if (next_token == G_TOKEN_RIGHT_CURLY)
            {
              priv->error_code = JSON_PARSER_ERROR_TRAILING_COMMA;

              json_object_unref (object);
              json_node_unref (member);
              json_node_unref (priv->current_node);
              priv->current_node = old_current;

              return G_TOKEN_RIGHT_BRACE;
            }
        }
      else if (next_token == G_TOKEN_STRING)
        {
          priv->error_code = JSON_PARSER_ERROR_MISSING_COMMA;

          json_object_unref (object);
          json_node_unref (member);
          json_node_unref (priv->current_node);
          priv->current_node = old_current;

          return G_TOKEN_COMMA;
        }

      JSON_NOTE (PARSER, "Object member '%s' completed", name);
      json_node_set_parent (member, priv->current_node);
      if (priv->is_immutable)
        json_node_seal (member);
      json_object_set_member (object, name, member);

      g_signal_emit (parser, parser_signals[OBJECT_MEMBER], 0,
                     object,
                     name);

      g_free (name);

      token = next_token;
    }

  json_scanner_get_next_token (scanner);

  if (priv->is_immutable)
    json_object_seal (object);

  json_node_take_object (priv->current_node, object);
  if (priv->is_immutable)
    json_node_seal (priv->current_node);
  json_node_set_parent (priv->current_node, old_current);

  g_signal_emit (parser, parser_signals[OBJECT_END], 0, object);

  if (node != NULL && *node == NULL)
    *node = priv->current_node;

  priv->current_node = old_current;

  return G_TOKEN_NONE;
}

static guint
json_parse_statement (JsonParser  *parser,
                      JsonScanner *scanner)
{
  JsonParserPrivate *priv = parser->priv;
  guint token;

  token = json_scanner_peek_next_token (scanner);
  switch (token)
    {
    case G_TOKEN_LEFT_CURLY:
      JSON_NOTE (PARSER, "Statement is object declaration");
      return json_parse_object (parser, scanner, &priv->root);

    case G_TOKEN_LEFT_BRACE:
      JSON_NOTE (PARSER, "Statement is array declaration");
      return json_parse_array (parser, scanner, &priv->root);

    /* some web APIs are not only passing the data structures: they are
     * also passing an assigment, which makes parsing horribly complicated
     * only because web developers are lazy, and writing "var foo = " is
     * evidently too much to request from them.
     */
    case JSON_TOKEN_VAR:
      {
        guint next_token;
        gchar *name;

        JSON_NOTE (PARSER, "Statement is an assignment");

        /* swallow the 'var' token... */
        token = json_scanner_get_next_token (scanner);

        /* ... swallow the variable name... */
        next_token = json_scanner_get_next_token (scanner);
        if (next_token != G_TOKEN_IDENTIFIER)
          {
            priv->error_code = JSON_PARSER_ERROR_INVALID_BAREWORD;
            return G_TOKEN_IDENTIFIER;
          }

        name = g_strdup (scanner->value.v_identifier);

        /* ... and finally swallow the '=' */
        next_token = json_scanner_get_next_token (scanner);
        if (next_token != '=')
          {
            priv->error_code = JSON_PARSER_ERROR_INVALID_BAREWORD;
            g_free (name);
            return '=';
          }

        priv->has_assignment = TRUE;
        priv->variable_name = name;

        token = json_parse_statement (parser, scanner);

        /* remove the trailing semi-colon */
        next_token = json_scanner_peek_next_token (scanner);
        if (next_token == ';')
          {
            token = json_scanner_get_next_token (scanner);
            return G_TOKEN_NONE;
          }

        return token;
      }
      break;

    case JSON_TOKEN_NULL:
    case JSON_TOKEN_TRUE:
    case JSON_TOKEN_FALSE:
    case '-':
    case G_TOKEN_INT:
    case G_TOKEN_FLOAT:
    case G_TOKEN_STRING:
    case G_TOKEN_IDENTIFIER:
      JSON_NOTE (PARSER, "Statement is a value");
      token = json_scanner_get_next_token (scanner);
      return json_parse_value (parser, scanner, token, &priv->root);

    default:
      JSON_NOTE (PARSER, "Unknown statement");
      json_scanner_get_next_token (scanner);
      priv->error_code = JSON_PARSER_ERROR_INVALID_BAREWORD;
      return G_TOKEN_SYMBOL;
    }
}

static void
json_scanner_msg_handler (JsonScanner *scanner,
                          gchar       *message)
{
  JsonParser *parser = scanner->user_data;
  JsonParserPrivate *priv = parser->priv;
  GError *error = NULL;

  g_set_error (&error, JSON_PARSER_ERROR,
               priv->error_code,
               /* translators: %s: is the file name, the first %d is the line
                * number, the second %d is the position on the line, and %s is
                * the error message
                */
               _("%s:%d:%d: Parse error: %s"),
               priv->is_filename ? priv->filename : "<data>",
               scanner->line,
               scanner->position,
               message);
      
  parser->priv->last_error = error;
  g_signal_emit (parser, parser_signals[ERROR], 0, error);
}

static JsonScanner *
json_scanner_create (JsonParser *parser)
{
  JsonScanner *scanner;
  gint i;

  scanner = json_scanner_new ();
  scanner->msg_handler = json_scanner_msg_handler;
  scanner->user_data = parser;

  /* XXX: this is eminently stupid, but we use the symbols later on, so
   * we cannot move them into JsonScanner without moving a bunch of code
   * as well
   */
  for (i = 0; i < n_symbols; i++)
    {
      json_scanner_scope_add_symbol (scanner, 0,
                                     symbol_names + symbols[i].name_offset,
                                     GINT_TO_POINTER (symbols[i].token));
    }

  return scanner;
}

/**
 * json_parser_new:
 * 
 * Creates a new #JsonParser instance. You can use the #JsonParser to
 * load a JSON stream from either a file or a buffer and then walk the
 * hierarchy using the data types API.
 *
 * Return value: the newly created #JsonParser. Use g_object_unref()
 *   to release all the memory it allocates.
 */
JsonParser *
json_parser_new (void)
{
  return g_object_new (JSON_TYPE_PARSER, NULL);
}

/**
 * json_parser_new_immutable:
 *
 * Creates a new #JsonParser instance with its #JsonParser:immutable property
 * set to %TRUE to create immutable output trees.
 *
 * Since: 1.2
 * Returns: (transfer full): a new #JsonParser
 */
JsonParser *
json_parser_new_immutable (void)
{
  return g_object_new (JSON_TYPE_PARSER, "immutable", TRUE, NULL);
}

static gboolean
json_parser_load (JsonParser   *parser,
                  const gchar  *data,
                  gsize         length,
                  GError      **error)
{
  JsonParserPrivate *priv = parser->priv;
  JsonScanner *scanner;
  gboolean done;
  gboolean retval = TRUE;
  gint i;

  json_parser_clear (parser);

  if (!g_utf8_validate (data, length, NULL))
    {
      g_set_error_literal (error, JSON_PARSER_ERROR,
                           JSON_PARSER_ERROR_INVALID_DATA,
                           _("JSON data must be UTF-8 encoded"));
      g_signal_emit (parser, parser_signals[ERROR], 0, *error);
      return FALSE;
    }

  scanner = json_scanner_create (parser);
  json_scanner_input_text (scanner, data, length);

  priv->scanner = scanner;

  g_signal_emit (parser, parser_signals[PARSE_START], 0);

  done = FALSE;
  while (!done)
    {
      if (json_scanner_peek_next_token (scanner) == G_TOKEN_EOF)
        done = TRUE;
      else
        {
          guint expected_token;
          gint cur_token;

          /* we try to show the expected token, if possible */
          expected_token = json_parse_statement (parser, scanner);
          if (expected_token != G_TOKEN_NONE)
            {
              const gchar *symbol_name;
              gchar *msg;

              cur_token = scanner->token;
              msg = NULL;
              symbol_name = NULL;

              if (scanner->scope_id == 0)
                {
                  if (expected_token > JSON_TOKEN_INVALID &&
                      expected_token < JSON_TOKEN_LAST)
                    {
                      for (i = 0; i < n_symbols; i++)
                        if (symbols[i].token == expected_token)
                          symbol_name = symbol_names + symbols[i].name_offset;

                      if (!msg)
                        msg = g_strconcat ("e.g. '", symbol_name, "'", NULL);
                    }

                  if (cur_token > JSON_TOKEN_INVALID &&
                      cur_token < JSON_TOKEN_LAST)
                    {
                      symbol_name = "???";

                      for (i = 0; i < n_symbols; i++)
                        if (symbols[i].token == cur_token)
                          symbol_name = symbol_names + symbols[i].name_offset;
                    }
                }

              /* this will emit the ::error signal via the custom
               * message handler we install
               */
              json_scanner_unexp_token (scanner, expected_token,
                                        NULL, "value",
                                        symbol_name, msg);

              /* and this will propagate the error we create in the
               * same message handler
               */
              if (priv->last_error)
                {
                  g_propagate_error (error, priv->last_error);
                  priv->last_error = NULL;
                }

              retval = FALSE;

              g_free (msg);
              done = TRUE;
            }
        }
    }

  g_signal_emit (parser, parser_signals[PARSE_END], 0);

  /* remove the scanner */
  json_scanner_destroy (scanner);
  priv->scanner = NULL;
  priv->current_node = NULL;

  return retval;
}

/**
 * json_parser_load_from_file:
 * @parser: a #JsonParser
 * @filename: the path for the file to parse
 * @error: return location for a #GError, or %NULL
 *
 * Loads a JSON stream from the content of @filename and parses it. See
 * json_parser_load_from_data().
 *
 * Return value: %TRUE if the file was successfully loaded and parsed.
 *   In case of error, @error is set accordingly and %FALSE is returned
 */
gboolean
json_parser_load_from_file (JsonParser   *parser,
                            const gchar  *filename,
                            GError      **error)
{
  JsonParserPrivate *priv;
  GError *internal_error;
  gchar *data;
  gsize length;
  gboolean retval = TRUE;

  g_return_val_if_fail (JSON_IS_PARSER (parser), FALSE);
  g_return_val_if_fail (filename != NULL, FALSE);

  priv = parser->priv;

  internal_error = NULL;
  if (!g_file_get_contents (filename, &data, &length, &internal_error))
    {
      g_propagate_error (error, internal_error);
      return FALSE;
    }

  g_free (priv->filename);

  priv->is_filename = TRUE;
  priv->filename = g_strdup (filename);

  if (!json_parser_load (parser, data, length, &internal_error))
    {
      g_propagate_error (error, internal_error);
      retval = FALSE;
    }

  g_free (data);

  return retval;
}

/**
 * json_parser_load_from_data:
 * @parser: a #JsonParser
 * @data: the buffer to parse
 * @length: the length of the buffer, or -1
 * @error: return location for a #GError, or %NULL
 *
 * Loads a JSON stream from a buffer and parses it. You can call this function
 * multiple times with the same #JsonParser object, but the contents of the
 * parser will be destroyed each time.
 *
 * Return value: %TRUE if the buffer was succesfully parser. In case
 *   of error, @error is set accordingly and %FALSE is returned
 */
gboolean
json_parser_load_from_data (JsonParser   *parser,
                            const gchar  *data,
                            gssize        length,
                            GError      **error)
{
  JsonParserPrivate *priv;
  GError *internal_error;
  gboolean retval = TRUE;

  g_return_val_if_fail (JSON_IS_PARSER (parser), FALSE);
  g_return_val_if_fail (data != NULL, FALSE);

  priv = parser->priv;

  if (length < 0)
    length = strlen (data);

  priv->is_filename = FALSE;
  g_free (priv->filename);
  priv->filename = NULL;

  internal_error = NULL;
  if (!json_parser_load (parser, data, length, &internal_error))
    {
      g_propagate_error (error, internal_error);
      retval = FALSE;
    }

  return retval;
}

/**
 * json_parser_get_root:
 * @parser: a #JsonParser
 *
 * Retrieves the top level node from the parsed JSON stream.
 *
 * Return value: (transfer none): the root #JsonNode . The returned
 *   node is owned by the #JsonParser and should never be modified
 *   or freed.
 */
JsonNode *
json_parser_get_root (JsonParser *parser)
{
  g_return_val_if_fail (JSON_IS_PARSER (parser), NULL);

  /* Sanity check. */
  g_return_val_if_fail (!parser->priv->is_immutable ||
                        json_node_is_immutable (parser->priv->root), NULL);

  return parser->priv->root;
}

/**
 * json_parser_steal_root:
 * @parser: a #JsonParser
 *
 * Steals the top level node from the parsed JSON stream.
 *
<<<<<<< HEAD
 * Since: 1.4
 * Returns: (transfer full) the top level #JsonNode
=======
 * Returns: (transfer full): the top level #JsonNode
 *
 * Since: 1.4
>>>>>>> aeec5a31
 */
JsonNode *
json_parser_steal_root (JsonParser *parser)
{
<<<<<<< HEAD
  JsonParserPrivate *priv;
  JsonNode *root;

  g_return_val_if_fail (JSON_IS_PARSER (parser), NULL);

  priv = parser->priv;

  root = priv->root;
  priv->root = NULL;

  return root;
=======
  JsonParserPrivate *priv = json_parser_get_instance_private (parser);

  g_return_val_if_fail (JSON_IS_PARSER (parser), NULL);

  return g_steal_pointer (&priv->root);
>>>>>>> aeec5a31
}

/**
 * json_parser_get_current_line:
 * @parser: a #JsonParser
 *
 * Retrieves the line currently parsed, starting from 1.
 *
 * This function has defined behaviour only while parsing; calling this
 * function from outside the signal handlers emitted by #JsonParser will
 * yield 0.
 *
 * Return value: the currently parsed line, or 0.
 */
guint
json_parser_get_current_line (JsonParser *parser)
{
  g_return_val_if_fail (JSON_IS_PARSER (parser), 0);

  if (parser->priv->scanner != NULL)
    return parser->priv->scanner->line;

  return 0;
}

/**
 * json_parser_get_current_pos:
 * @parser: a #JsonParser
 *
 * Retrieves the current position inside the current line, starting
 * from 0.
 *
 * This function has defined behaviour only while parsing; calling this
 * function from outside the signal handlers emitted by #JsonParser will
 * yield 0.
 *
 * Return value: the position in the current line, or 0.
 */
guint
json_parser_get_current_pos (JsonParser *parser)
{
  g_return_val_if_fail (JSON_IS_PARSER (parser), 0);

  if (parser->priv->scanner != NULL)
    return parser->priv->scanner->position;

  return 0;
}

/**
 * json_parser_has_assignment:
 * @parser: a #JsonParser
 * @variable_name: (out) (allow-none) (transfer none): Return location for the variable
 *   name, or %NULL
 *
 * A JSON data stream might sometimes contain an assignment, like:
 *
 * |[
 *   var _json_data = { "member_name" : [ ...
 * ]|
 *
 * even though it would technically constitute a violation of the RFC.
 *
 * #JsonParser will ignore the left hand identifier and parse the right
 * hand value of the assignment. #JsonParser will record, though, the
 * existence of the assignment in the data stream and the variable name
 * used.
 *
 * Return value: %TRUE if there was an assignment, %FALSE otherwise. If
 *   @variable_name is not %NULL it will be set to the name of the variable
 *   used in the assignment. The string is owned by #JsonParser and should
 *   never be modified or freed.
 *
 * Since: 0.4
 */
gboolean
json_parser_has_assignment (JsonParser  *parser,
                            gchar      **variable_name)
{
  JsonParserPrivate *priv;

  g_return_val_if_fail (JSON_IS_PARSER (parser), FALSE);

  priv = parser->priv;

  if (priv->has_assignment && variable_name)
    *variable_name = priv->variable_name;

  return priv->has_assignment;
}

#define GET_DATA_BLOCK_SIZE     8192

/**
 * json_parser_load_from_stream:
 * @parser: a #JsonParser
 * @stream: an open #GInputStream
 * @cancellable: (allow-none): a #GCancellable, or %NULL
 * @error: the return location for a #GError, or %NULL
 *
 * Loads the contents of an input stream and parses them.
 *
 * If @cancellable is not %NULL, then the operation can be cancelled by
 * triggering the @cancellable object from another thread. If the
 * operation was cancelled, the error %G_IO_ERROR_CANCELLED will be set
 * on the passed @error.
 *
 * Return value: %TRUE if the data stream was successfully read and
 *   parsed, and %FALSE otherwise
 *
 * Since: 0.12
 */
gboolean
json_parser_load_from_stream (JsonParser    *parser,
                              GInputStream  *stream,
                              GCancellable  *cancellable,
                              GError       **error)
{
  GByteArray *content;
  gsize pos;
  gssize res;
  gboolean retval = FALSE;
  GError *internal_error;

  g_return_val_if_fail (JSON_IS_PARSER (parser), FALSE);
  g_return_val_if_fail (G_IS_INPUT_STREAM (stream), FALSE);
  g_return_val_if_fail (cancellable == NULL || G_IS_CANCELLABLE (cancellable), FALSE);

  if (g_cancellable_set_error_if_cancelled (cancellable, error))
    return FALSE;

  content = g_byte_array_new ();
  pos = 0;

  g_byte_array_set_size (content, pos + GET_DATA_BLOCK_SIZE + 1);
  while ((res = g_input_stream_read (stream, content->data + pos,
                                     GET_DATA_BLOCK_SIZE,
                                     cancellable, error)) > 0)
    {
      pos += res;
      g_byte_array_set_size (content, pos + GET_DATA_BLOCK_SIZE + 1);
    }

  if (res < 0)
    {
      /* error has already been set */
      retval = FALSE;
      goto out;
    }

  /* zero-terminate the content; we allocated an extra byte for this */
  content->data[pos] = 0;

  internal_error = NULL;
  retval = json_parser_load (parser, (const gchar *) content->data, pos, &internal_error);

  if (internal_error != NULL)
    g_propagate_error (error, internal_error);

out:
  g_byte_array_free (content, TRUE);

  return retval;
}

typedef struct {
  GInputStream *stream;
  GByteArray *content;
  gsize pos;
} LoadData;

static void
load_data_free (gpointer data_)
{
  if (data_ != NULL)
    {
      LoadData *data = data_;

      g_object_unref (data->stream);
      g_byte_array_unref (data->content);
      g_free (data);
    }
}

/**
 * json_parser_load_from_stream_finish:
 * @parser: a #JsonParser
 * @result: a #GAsyncResult
 * @error: the return location for a #GError or %NULL
 *
 * Finishes an asynchronous stream loading started with
 * json_parser_load_from_stream_async().
 *
 * Return value: %TRUE if the content of the stream was successfully retrieves
 *   and parsed, and %FALSE otherwise. In case of error, the #GError will be
 *   filled accordingly.
 *
 * Since: 0.12
 */
gboolean
json_parser_load_from_stream_finish (JsonParser    *parser,
                                     GAsyncResult  *result,
                                     GError       **error)
{
  gboolean res;

  g_return_val_if_fail (JSON_IS_PARSER (parser), FALSE);
  g_return_val_if_fail (g_task_is_valid (result, parser), FALSE);

  res = g_task_propagate_boolean (G_TASK (result), error);
  if (res)
    {
      LoadData *data = g_task_get_task_data (G_TASK (result));
      GError *internal_error = NULL;

      /* We need to do this inside the finis() function because JsonParser will emit
       * signals, and we need to ensure that the signals are emitted in the right
       * context; it's easier to do that if we just rely on the async callback being
       * called in the right context, even if it means making the finish() function
       * necessary to complete the async operation.
       */
      res = json_parser_load (parser, (const gchar *) data->content->data, data->pos, &internal_error);
      if (internal_error != NULL)
        g_propagate_error (error, internal_error);
    }

  return res;
}

static void
read_from_stream (GTask *task,
                  gpointer source_obj,
                  gpointer task_data,
                  GCancellable *cancellable)
{
  LoadData *data = task_data;
  GError *error = NULL;
  gssize res;

  data->pos = 0;
  g_byte_array_set_size (data->content, data->pos + GET_DATA_BLOCK_SIZE + 1);
  while ((res = g_input_stream_read (data->stream,
                                     data->content->data + data->pos,
                                     GET_DATA_BLOCK_SIZE,
                                     cancellable, &error)) > 0)
    {
      data->pos += res;
      g_byte_array_set_size (data->content, data->pos + GET_DATA_BLOCK_SIZE + 1);
    }

  if (res < 0)
    {
      g_task_return_error (task, error);
      return;
    }

  /* zero-terminate the content; we allocated an extra byte for this */
  data->content->data[data->pos] = 0;
  g_task_return_boolean (task, TRUE);
}

/**
 * json_parser_load_from_stream_async:
 * @parser: a #JsonParser
 * @stream: a #GInputStream
 * @cancellable: (allow-none): a #GCancellable, or %NULL
 * @callback: a #GAsyncReadyCallback to call when the request is satisfied
 * @user_data: the data to pass to @callback
 *
 * Asynchronously reads the contents of @stream.
 *
 * For more details, see json_parser_load_from_stream() which is the
 * synchronous version of this call.
 *
 * When the operation is finished, @callback will be called. You should
 * then call json_parser_load_from_stream_finish() to get the result
 * of the operation.
 *
 * Since: 0.12
 */
void
json_parser_load_from_stream_async (JsonParser          *parser,
                                    GInputStream        *stream,
                                    GCancellable        *cancellable,
                                    GAsyncReadyCallback  callback,
                                    gpointer             user_data)
{
  LoadData *data;
  GTask *task;

  g_return_if_fail (JSON_IS_PARSER (parser));
  g_return_if_fail (G_IS_INPUT_STREAM (stream));
  g_return_if_fail (cancellable == NULL || G_IS_CANCELLABLE (cancellable));

  data = g_new (LoadData, 1);
  data->stream = g_object_ref (stream);
  data->content = g_byte_array_new ();
  data->pos = 0;

  task = g_task_new (parser, cancellable, callback, user_data);
  g_task_set_task_data (task, data, load_data_free);

  g_task_run_in_thread (task, read_from_stream);
  g_object_unref (task);
}<|MERGE_RESOLUTION|>--- conflicted
+++ resolved
@@ -1203,37 +1203,18 @@
  *
  * Steals the top level node from the parsed JSON stream.
  *
-<<<<<<< HEAD
+ * Returns: (transfer full): the top level #JsonNode
+ *
  * Since: 1.4
- * Returns: (transfer full) the top level #JsonNode
-=======
- * Returns: (transfer full): the top level #JsonNode
- *
- * Since: 1.4
->>>>>>> aeec5a31
  */
 JsonNode *
 json_parser_steal_root (JsonParser *parser)
 {
-<<<<<<< HEAD
-  JsonParserPrivate *priv;
-  JsonNode *root;
+  JsonParserPrivate *priv = json_parser_get_instance_private (parser);
 
   g_return_val_if_fail (JSON_IS_PARSER (parser), NULL);
 
-  priv = parser->priv;
-
-  root = priv->root;
-  priv->root = NULL;
-
-  return root;
-=======
-  JsonParserPrivate *priv = json_parser_get_instance_private (parser);
-
-  g_return_val_if_fail (JSON_IS_PARSER (parser), NULL);
-
   return g_steal_pointer (&priv->root);
->>>>>>> aeec5a31
 }
 
 /**
