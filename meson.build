# SPDX-FileCopyrightText: 2016 Samsung
# SPDX-FileCopyrightText: 2017 Emmanuele Bassi
# SPDX-FileCopyrightText: 2018 Collabora Ltd
# SPDX-FileCopyrightText: 2020 Collabora Ltd
#
# SPDX-License-Identifier: LGPL-2.1-or-later

project('json-glib', 'c',
  version: '1.10.7',
  license: 'LGPL-2.1-or-later',
  default_options: [
    'warning_level=2',
    'buildtype=debugoptimized',
    'c_std=gnu99',
  ],
  meson_version: '>= 1.2.0',
)

# Versioning
json_version = meson.project_version()
version_arr = json_version.split('.')
json_version_major = version_arr[0].to_int()
json_version_minor = version_arr[1].to_int()
json_version_micro = version_arr[2].to_int()

json_interface_age = json_version_minor.is_even() ? json_version_micro : 0
json_binary_age = 100 * json_version_minor + json_version_micro
json_api_version = '1.0'

json_api_name = '@0@-@1@'.format(meson.project_name(), json_api_version)
json_gettext_domain = json_api_name

# Maintain compatibility with the old soname versioning
soversion = 0
current = json_binary_age - json_interface_age
revision = json_interface_age
libversion = '@0@.@1@.@2@'.format(soversion, json_binary_age - json_interface_age, json_interface_age)
darwin_versions = [ current + 1, '@0@.@1@'.format(current + 1, revision) ]

# Paths
json_includedir = get_option('prefix') / get_option('includedir')
json_datadir = get_option('prefix') / get_option('datadir')
json_mandir = get_option('prefix') / get_option('mandir')
json_localedir = get_option('prefix') / get_option('localedir')
json_libexecdir = get_option('prefix') / get_option('libexecdir')

# Dependencies
glib_req_version = '>= 2.72.0'
gio_dep = dependency('gio-2.0', version: glib_req_version)

# Configurations
cc = meson.get_compiler('c')
host_system = host_machine.system()

cdata = configuration_data()
check_headers = [
  ['unistd.h', 'HAVE_UNISTD_H'],
]

foreach h: check_headers
  if cc.has_header(h.get(0))
    cdata.set(h.get(1), 1)
  endif
endforeach

cdata.set_quoted('GETTEXT_PACKAGE', json_gettext_domain)

<<<<<<< HEAD
ndebug = get_option('b_ndebug')
if ndebug == 'true' or (ndebug == 'if-release' and not get_option('debug'))
  add_project_arguments(['-DG_DISABLE_CAST_CHECKS', '-DG_DISABLE_ASSERT', '-DG_DISABLE_CHECKS'],
                        language: 'c')
=======
if get_option('default_library') == 'static'
  cdata.set('JSON_STATIC_BUILD', true)
endif

if get_option('debug')
  cdata.set('JSON_ENABLE_DEBUG', true)
>>>>>>> e40e802b
endif

if cc.get_id() == 'msvc'
  # Compiler options taken from msvc_recommended_pragmas.h
  # in GLib, based on _Win32_Programming_ by Rector and Newcomer
  test_cflags = [
    '-we4002', # too many actual parameters for macro
    '-we4003', # not enough actual parameters for macro
    '-w14010', # single-line comment contains line-continuation character
    '-we4013', # 'function' undefined; assuming extern returning int
    '-w14016', # no function return type; using int as default
    '-we4020', # too many actual parameters
    '-we4021', # too few actual parameters
    '-we4027', # function declared without formal parameter list
    '-we4029', # declared formal parameter list different from definition
    '-we4033', # 'function' must return a value
    '-we4035', # 'function' : no return value
    '-we4045', # array bounds overflow
    '-we4047', # different levels of indirection
    '-we4049', # terminating line number emission
    '-we4053', # an expression of type void was used as an operand
    '-we4071', # no function prototype given
    '/utf-8',  # Set the input and exec encoding to utf-8
  ]
elif cc.get_id() == 'gcc' or cc.get_id() == 'clang'
  test_cflags = [
    '-Wcast-align',
    '-Wlogical-op',
    '-Wmissing-declarations',
    '-Wmissing-format-attribute',
    '-Wmissing-prototypes',
    '-Wmissing-noreturn',
    '-Wold-style-definition',
    '-Wpointer-arith',
    '-Wshadow',
    '-Wstrict-prototypes',
    '-Wunused',
    '-Wno-discarded-qualifiers',
    '-Wno-int-conversion',
    '-fno-strict-aliasing',
    '-Wno-uninitialized',
    '-Werror=address',
    '-Werror=array-bounds',
    '-Werror=empty-body',
    '-Werror=format=2',
    '-Werror=implicit',
    '-Werror=init-self',
    '-Werror=int-to-pointer-cast',
    '-Werror=main',
    '-Werror=missing-braces',
    '-Werror=nested-externs',
    '-Werror=nonnull',
    '-Werror=pointer-to-int-cast',
    '-Werror=return-type',
    '-Werror=sequence-point',
    '-Werror=trigraphs',
    '-Werror=undef',
    '-Werror=write-strings',
  ]
else
  test_cflags = []
endif

common_cflags = cc.get_supported_arguments(test_cflags)

<<<<<<< HEAD
if meson.is_subproject() and cc.get_argument_syntax() != 'msvc'
  common_cflags += '-w'
endif

if get_option('debug')
  cdata.set('JSON_ENABLE_DEBUG', true)
endif

=======
>>>>>>> e40e802b
common_ldflags = cc.get_supported_link_arguments([
  '-Wl,-Bsymbolic',
  '-Wl,-z,relro',
  '-Wl,-z,now',
  '-Wl,--default-symver',
])

root_dir = include_directories('.')

gnome = import('gnome')

gir = find_program('g-ir-scanner', required: get_option('introspection'))
build_gir = gir.found() and get_option('introspection').allowed() and meson.can_run_host_binaries()
build_doc = build_gir and get_option('documentation').allowed()

if get_option('introspection').disabled() and get_option('documentation').enabled()
  error('Cannot build documentation without introspection')
endif

python3 = import('python').find_installation()
gen_installed_test = files('build-aux/gen-installed-test.py')

subdir('json-glib')

# xgettext is optional (on Windows for instance)
if find_program('xgettext', required: get_option('nls')).found()
  subdir('po')
endif

subdir('doc')

if not meson.is_subproject()
  meson.add_dist_script('build-aux/dist-docs.py')
endif

summary({
    'prefix': get_option('prefix'),
    'includedir': json_includedir,
    'libdir': get_option('prefix') / get_option('libdir'),
    'datadir': json_datadir,
  },
  section: 'Directories',
)

summary({
    'Localization': get_option('nls'),
    'Introspection': build_gir,
    'Documentation': build_doc,
    'Manual pages': get_option('man'),
    'Tests': get_option('tests'),
    'Installed tests': get_option('installed_tests'),
    'Conformance tests': get_option('conformance'),
  },
  section: 'Build',
  bool_yn: true,
)<|MERGE_RESOLUTION|>--- conflicted
+++ resolved
@@ -65,19 +65,12 @@
 
 cdata.set_quoted('GETTEXT_PACKAGE', json_gettext_domain)
 
-<<<<<<< HEAD
-ndebug = get_option('b_ndebug')
-if ndebug == 'true' or (ndebug == 'if-release' and not get_option('debug'))
-  add_project_arguments(['-DG_DISABLE_CAST_CHECKS', '-DG_DISABLE_ASSERT', '-DG_DISABLE_CHECKS'],
-                        language: 'c')
-=======
 if get_option('default_library') == 'static'
   cdata.set('JSON_STATIC_BUILD', true)
 endif
 
 if get_option('debug')
   cdata.set('JSON_ENABLE_DEBUG', true)
->>>>>>> e40e802b
 endif
 
 if cc.get_id() == 'msvc'
@@ -143,17 +136,6 @@
 
 common_cflags = cc.get_supported_arguments(test_cflags)
 
-<<<<<<< HEAD
-if meson.is_subproject() and cc.get_argument_syntax() != 'msvc'
-  common_cflags += '-w'
-endif
-
-if get_option('debug')
-  cdata.set('JSON_ENABLE_DEBUG', true)
-endif
-
-=======
->>>>>>> e40e802b
 common_ldflags = cc.get_supported_link_arguments([
   '-Wl,-Bsymbolic',
   '-Wl,-z,relro',
